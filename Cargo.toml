--- conflicted
+++ resolved
@@ -14,11 +14,7 @@
 
 [package.metadata.docs.rs]
 no-default-features = true
-<<<<<<< HEAD
-features = [ "file-drop", "protocol", "webkit2gtk/dox" ]
-=======
-features = [ "tao", "file-drop", "protocol" ]
->>>>>>> 29390722
+features = [ "file-drop", "protocol" ]
 targets = [
   "x86_64-unknown-linux-gnu",
   "x86_64-pc-windows-msvc",
@@ -50,13 +46,8 @@
 raw-window-handle = { version = "0.6", features = ["std"] }
 
 [target."cfg(any(target_os = \"linux\", target_os = \"dragonfly\", target_os = \"freebsd\", target_os = \"openbsd\", target_os = \"netbsd\"))".dependencies]
-<<<<<<< HEAD
-javascriptcore-rs = { version = "=1.1.1", features = ["v2_28"] }
-webkit2gtk = { version = "=2.0", features = ["v2_38"] }
-=======
 javascriptcore-rs = { version = "=1.1", features = [ "v2_28" ] }
 webkit2gtk = { version = "=2.0", features = [ "v2_38" ] }
->>>>>>> 29390722
 webkit2gtk-sys = "=2.0"
 gtk = "0.18"
 soup3 = "0.5"
